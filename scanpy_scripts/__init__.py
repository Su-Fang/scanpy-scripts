--- conflicted
+++ resolved
@@ -2,11 +2,7 @@
 Provides version, author and exports
 """
 
-<<<<<<< HEAD
-__version__ = '0.2.2'
-=======
 __version__ = '0.2.3'
->>>>>>> 0f0575f9
 
 __author__ = ', '.join([
     'Ni Huang',
